"""
echopype data model inherited from based class EchoData for EK60 data.
"""

import os
import datetime as dt
import numpy as np
import xarray as xr
from .modelbase import ModelBase
from echopype.utils import uwa


class ModelEK60(ModelBase):
    """Class for manipulating EK60 echo data that is already converted to netCDF."""

    def __init__(self, file_path=""):
        ModelBase.__init__(self, file_path)
        self.tvg_correction_factor = 2  # range bin offset factor for calculating time-varying gain in EK60

        # Initialize environment-related parameters
        self._sound_speed = self.calc_sound_speed()
        self._sample_thickness = self.calc_sample_thickness()
        self._range = self.calc_range()
        self._seawater_absorption = self.calc_seawater_absorption()

        # Initialize calibration-related parameters
        with self._open_dataset(self.file_path, group="Beam") as ds_beam:
            self._gain_correction = ds_beam.gain_correction
            self._equivalent_beam_angle = ds_beam.equivalent_beam_angle
            self._sa_correction = ds_beam.sa_correction

    # EK60 calibration parameters
    @property
    def gain_correction(self):
        return self._gain_correction

    @gain_correction.setter
    def gain_correction(self, gc):
        self._gain_correction.values = gc

    @property
    def equivalent_beam_angle(self):
        return self._equivalent_beam_angle

    @equivalent_beam_angle.setter
    def equivalent_beam_angle(self, eba):
        self._equivalent_beam_angle.values = eba

    @property
    def sa_correction(self):
        return self._sa_correction

    @sa_correction.setter
    def sa_correction(self, sac):
        self._sa_correction.values = sac

    # Environmental and derived parameters
    def calc_sound_speed(self, src='file'):
        if src == 'file':
            with self._open_dataset(self.file_path, group="Environment") as ds_env:
                return ds_env.sound_speed_indicative
        elif src == 'user':
            ss = uwa.calc_sound_speed(salinity=self.salinity,
                                      temperature=self.temperature,
                                      pressure=self.pressure)
            return ss * np.ones(self.sound_speed.size)
        else:
            ValueError('Not sure how to update sound speed!')

    def calc_seawater_absorption(self, src='file'):
        """Returns the seawater absorption values from the .nc file.
        """
        if src == 'file':
            with self._open_dataset(self.file_path, group="Environment") as ds_env:
                return ds_env.absorption_indicative
        elif src == 'user':
            with self._open_dataset(self.file_path, group='Beam') as ds_beam:
                freq = ds_beam.frequency.astype(np.int64)  # should already be in unit [Hz]
            return uwa.calc_seawater_absorption(freq,
                                                temperature=self.temperature,
                                                salinity=self.salinity,
                                                pressure=self.pressure,
                                                formula_source='AM')
        else:
            ValueError('Not sure how to update seawater absorption!')

    def calc_sample_thickness(self):
        with self._open_dataset(self.file_path, group="Beam") as ds_beam:
            sth = self.sound_speed * ds_beam.sample_interval / 2  # sample thickness
            return sth

    def calc_range(self):
        """Calculates range in meters using parameters stored in the .nc file.
        """
<<<<<<< HEAD
        with self._open_dataset(self.file_path, group="Beam") as ds_beam:
            range_meter = self.sample_thickness * ds_beam.range_bin - \
                self.tvg_correction_factor * self.sample_thickness  # DataArray [frequency x range_bin]
<<<<<<< HEAD
=======
        with xr.open_dataset(self.file_path, group="Beam") as ds_beam:
            range_meter = self.sample_thickness * ds_beam.range_bin - \
                        self.tvg_correction_factor * self.sample_thickness  # DataArray [frequency x range_bin]
>>>>>>> ded80de870e13273f48630a47cde6eb9cb7809f8
=======
>>>>>>> 6269a594
            range_meter = range_meter.where(range_meter > 0, other=0)
            return range_meter

    def calibrate(self, save=False, save_postfix='_Sv', save_path=None):
        """Perform echo-integration to get volume backscattering strength (Sv) from EK60 power data.

        Parameters
        -----------
        save : bool, optional
            whether to save calibrated Sv output
            default to ``False``
        save_postfix : str
            Filename postfix, default to '_Sv'
        save_path : str
            Full filename to save to, overwriting the RAWFILENAME_Sv.nc default
        """
        # Print raw data nc file
        print('%s  calibrating data in %s' % (dt.datetime.now().strftime('%H:%M:%S'), self.file_path))

        # Open data set for Environment and Beam groups
        ds_beam = self._open_dataset(self.file_path, group="Beam")

        # Derived params
        wavelength = self.sound_speed / ds_beam.frequency  # wavelength

        # Get backscatter_r and range_bin
        backscatter_r = ds_beam['backscatter_r']

        # Calc gain
        CSv = 10 * np.log10((ds_beam.transmit_power * (10 ** (self.gain_correction / 10)) ** 2 *
                             wavelength ** 2 * self.sound_speed * ds_beam.transmit_duration_nominal *
                             10 ** (self.equivalent_beam_angle / 10)) /
                            (32 * np.pi ** 2))

        # Get TVG and absorption
        range_meter = self.range
        TVG = np.real(20 * np.log10(range_meter.where(range_meter >= 1, other=1)))
        ABS = 2 * self.seawater_absorption * range_meter

        # Calibration and echo integration
        Sv = backscatter_r + TVG + ABS - CSv - 2 * self.sa_correction
        Sv.name = 'Sv'
        Sv = Sv.to_dataset()

        # Attach calculated range into data set
        Sv['range'] = (('frequency', 'range_bin'), self.range)

        # Save calibrated data into the calling instance and
        #  to a separate .nc file in the same directory as the data filef.Sv = Sv
        self.Sv = Sv
        if save:
            self.Sv_path = self.validate_path(save_path, save_postfix)
            print('%s  saving calibrated Sv to %s' % (dt.datetime.now().strftime('%H:%M:%S'), self.Sv_path))
            self._save_dataset(Sv, self.Sv_path, mode="w")

        # Close opened resources
        ds_beam.close()

    def calibrate_TS(self, save=False, save_postfix='_TS', save_path=None):
        """Perform echo-integration to get Target Strength (TS) from EK60 power data.

        Parameters
        -----------
        save : bool, optional
            whether to save calibrated TS output
            default to ``False``
        save_postfix : str, optional
            Filename postfix, default to '_TS'
        save_path : str, optional
            Full filename to save the TS calculation results, overwritting the RAWFILE_TS.nc default
        """

        # Open data set for Environment and Beam groups
        ds_env = self._open_dataset(self.file_path, group="Environment")
        ds_beam = self._open_dataset(self.file_path, group="Beam")
        # Derived params
        wavelength = self.sound_speed / ds_env.frequency  # wavelength

        # Get backscatter_r and range_bin
        backscatter_r = ds_beam['backscatter_r']
        # Calc gain
        CSp = 10 * np.log10((ds_beam.transmit_power * (10 ** (ds_beam.gain_correction / 10)) ** 2 *
                             wavelength ** 2) /
                            (16 * np.pi ** 2))

        # Get TVG and absorption
        range_meter = self.range
        TVG = np.real(40 * np.log10(range_meter.where(range_meter >= 1, other=1)))
        ABS = 2 * self.seawater_absorption * range_meter

        # Calibration and echo integration
        TS = backscatter_r + TVG + ABS - CSp
        TS.name = 'TS'
        TS = TS.to_dataset()

        # Attach calculated range into data set
        TS['range'] = (('frequency', 'range_bin'), self.range)

        # Save calibrated data into the calling instance and
        #  to a separate .nc file in the same directory as the data filef.Sv = Sv
        self.TS = TS
        if save:
            self.TS_path = self.validate_path(save_path, save_postfix)
            print('%s  saving calibrated TS to %s' % (dt.datetime.now().strftime('%H:%M:%S'), self.TS_path))
            self._save_dataset(TS, self.TS_path, mode="w")

        # Close opened resources
        ds_env.close()
        ds_beam.close()<|MERGE_RESOLUTION|>--- conflicted
+++ resolved
@@ -92,18 +92,9 @@
     def calc_range(self):
         """Calculates range in meters using parameters stored in the .nc file.
         """
-<<<<<<< HEAD
         with self._open_dataset(self.file_path, group="Beam") as ds_beam:
             range_meter = self.sample_thickness * ds_beam.range_bin - \
                 self.tvg_correction_factor * self.sample_thickness  # DataArray [frequency x range_bin]
-<<<<<<< HEAD
-=======
-        with xr.open_dataset(self.file_path, group="Beam") as ds_beam:
-            range_meter = self.sample_thickness * ds_beam.range_bin - \
-                        self.tvg_correction_factor * self.sample_thickness  # DataArray [frequency x range_bin]
->>>>>>> ded80de870e13273f48630a47cde6eb9cb7809f8
-=======
->>>>>>> 6269a594
             range_meter = range_meter.where(range_meter > 0, other=0)
             return range_meter
 
