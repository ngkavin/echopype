--- conflicted
+++ resolved
@@ -62,263 +62,6 @@
             # print('To convert data, follow the steps below:')
         else:
             self._filename = p
-
-<<<<<<< HEAD
-    @property
-    def platform_name(self):
-        return self._platform_name
-
-    @platform_name.setter
-    def platform_name(self, pname):
-        self._platform_name = pname
-
-    @property
-    def platform_type(self):
-        return self._platform_type
-
-    @platform_type.setter
-    def platform_type(self, ptype):
-        self._platform_type = ptype
-
-    @property
-    def platform_code_ICES(self):
-        return self._platform_code_ICES
-
-    @platform_code_ICES.setter
-    def platform_code_ICES(self, pcode):
-        self._platform_code_ICES = pcode
-=======
-    @staticmethod
-    def _read_config_header(chunk):
-        """Reading EK60 `.raw` configuration header information from the byte string passed in as a chunk.
-
-        This method unpacks info from configuration header into self.config_header
-
-        Parameters
-        ----------
-        chunk : int
-            data chunk to read the config header from
-        """
-        # setup unpack structure and field names
-        field_names = ('survey_name', 'transect_name', 'sounder_name',
-                       'version', 'transducer_count')
-        fmt = '<128s128s128s30s98sl'
-
-        # read in the values from the byte string chunk
-        values = list(unpack(fmt, chunk))
-        values.pop(4)  # drop the spare field
-
-        # strip the trailing zero byte padding from the strings
-        # for i in [0, 1, 2, 3]:
-        for i in range(4):
-            values[i] = values[i].strip(b'\x00')
-
-        # create the configuration header dictionary
-        return dict(zip(field_names, values))
-
-    @staticmethod
-    def _read_config_transducer(chunk):
-        """Reading EK60 `.raw` configuration transducer information from the byte string passed in as a chunk.
-
-        This method unpacks info from transducer header info self.config_transducer
-
-        Parameters
-        ----------
-        chunk : int
-            data chunk to read the configuration transducer information from
-        """
-
-        # setup unpack structure and field names
-        field_names = ('channel_id', 'beam_type', 'frequency', 'gain',
-                       'equiv_beam_angle', 'beam_width_alongship', 'beam_width_athwartship',
-                       'angle_sensitivity_alongship', 'angle_sensitivity_athwartship',
-                       'angle_offset_alongship', 'angle_offset_athwartship', 'pos_x', 'pos_y',
-                       'pos_z', 'dir_x', 'dir_y', 'dir_z', 'pulse_length_table', 'gain_table',
-                       'sa_correction_table', 'gpt_software_version')
-        fmt = '<128sl15f5f8s5f8s5f8s16s28s'
-
-        # read in the values from the byte string chunk
-        values = list(unpack(fmt, chunk))
-
-        # convert some of the values to arrays
-        pulse_length_table = np.array(values[17:22])
-        gain_table = np.array(values[23:28])
-        sa_correction_table = np.array(values[29:34])
-
-        # strip the trailing zero byte padding from the strings
-        for i in [0, 35]:
-            values[i] = values[i].strip(b'\x00')
-
-        # put it back together, dropping the spare strings
-        config_transducer = dict(zip(field_names[0:17], values[0:17]))
-        config_transducer[field_names[17]] = pulse_length_table
-        config_transducer[field_names[18]] = gain_table
-        config_transducer[field_names[19]] = sa_correction_table
-        config_transducer[field_names[20]] = values[35]
-        return config_transducer
-
-    def read_header(self, file_handle):
-        """Read header and transducer config from EK60 raw data file.
-
-        This method calls private methods `_read_config_header()` and `_read_config_transducer()` to
-        populate self.config_header and self.config_transducer.
-        """
-
-        # Read binary file a block at a time
-        raw = file_handle.read(self.BLOCK_SIZE)
-
-        # Read the configuration datagram, output at the beginning of the file
-        length1, = unpack_from('<l', raw)
-        byte_cnt = self.LENGTH_SIZE
-
-        # Configuration datagram header
-        byte_cnt += self.DATAGRAM_HEADER_SIZE
-
-        # Configuration: header
-        config_header = self._read_config_header(raw[byte_cnt:byte_cnt + self.CONFIG_HEADER_SIZE])
-        byte_cnt += self.CONFIG_HEADER_SIZE
-        config_transducer = []
-        for num_transducer in range(config_header['transducer_count']):
-            config_transducer.append(self._read_config_transducer(raw[byte_cnt:byte_cnt + self.CONFIG_TRANSDUCER_SIZE]))
-            byte_cnt += self.CONFIG_TRANSDUCER_SIZE
-
-        # Compare length1 (from beginning of datagram) to length2 (from the end of datagram) to
-        # the actual number of bytes read. A mismatch can indicate an invalid, corrupt, misaligned,
-        # or missing configuration datagram or a reverse byte order binary data file.
-        # A bad/missing configuration datagram header is a significant error.
-        length2, = unpack_from('<l', raw, byte_cnt)
-        if not (length1 == length2 == byte_cnt-self.LENGTH_SIZE):
-            print('Possible file corruption or format incompatibility.')
-    #         raise InstrumentDataException(
-    #             "Length of configuration datagram and number of bytes read do not match: length1: %s"
-    #             ", length2: %s, byte_cnt: %s. Possible file corruption or format incompatibility." %
-    #             (length1, length2, byte_cnt+LENGTH_SIZE))
-        byte_cnt += self.LENGTH_SIZE
-        file_handle.seek(byte_cnt)
-
-        # Populate class attributes
-        self.config_header = config_header
-        self.config_transducer = config_transducer
-
-    def _windows_to_ntp(self, windows_time):
-        """Convert a windows file timestamp into Network Time Protocol.
-
-        Parameters
-        ----------
-        windows_time
-            100ns since Windows time epoch
-
-        Returns
-        -------
-            timestamp into Network Time Protocol (NTP).
-        """
-        return windows_time / 1e7 - self.NTP_WINDOWS_DELTA
-
-    @staticmethod
-    def _build_windows_time(high_word, low_word):
-        """Generate Windows time value from high and low date times.
-
-        Parameters
-        ----------
-        high_word
-            high word portion of the Windows datetime
-        low_word
-            low word portion of the Windows datetime
-
-        Returns
-        -------
-            time in 100ns since 1601/01/01 00:00:00 UTC
-        """
-        return (high_word << 32) + low_word
-
-    def process_sample(self, input_file, transducer_count):
-        """Processing one sample at a time from input_file.
-
-        Parameters
-        ----------
-        input_file : str
-            EK60 raw data file name
-        transducer_count : int
-            number of transducers
-
-        Returns
-        -------
-        channel : int
-            number of channels in the sample
-        ntp_time : float
-            Network Time Protocol time
-        sample_data, power_data, angle_data : list
-            data and metadata contained in each sample
-        """
-        # log.trace('Processing one sample from input_file: %r', input_file)
-        # print('Processing one sample from input_file')
-
-        # Read and unpack the Sample Datagram into numpy array
-        sample_data = np.fromfile(input_file, dtype=self.sample_dtype, count=1)
-        channel = sample_data['channel_number'][0]
-
-        # Check for a valid channel number that is within the number of transducers config
-        # to prevent incorrectly indexing into the dictionaries.
-        # An out of bounds channel number can indicate invalid, corrupt,
-        # or misaligned datagram or a reverse byte order binary data file.
-        # Log warning and continue to try and process the rest of the file.
-        if channel < 0 or channel > transducer_count:
-            print('Invalid channel: %s for transducer count: %s. \n\
-            Possible file corruption or format incompatibility.' % (channel, transducer_count))
-
-        # Convert high and low bytes to internal time
-        windows_time = self._build_windows_time(sample_data['high_date_time'][0], sample_data['low_date_time'][0])
-        ntp_time = self._windows_to_ntp(windows_time)
-
-        count = sample_data['count'][0]
-
-        # Extract array of power data
-        power_data = np.fromfile(input_file, dtype=self.power_dtype, count=count).astype('f8')
-
-        # Read the athwartship and alongship angle measurements
-        if sample_data['mode'][0] > 1:
-            angle_data = np.fromfile(input_file, dtype=self.angle_dtype, count=count)
-        else:
-            angle_data = []
-
-        # Read and compare length1 (from beginning of datagram) to length2
-        # (from the end of datagram). A mismatch can indicate an invalid, corrupt,
-        # or misaligned datagram or a reverse byte order binary data file.
-        # Log warning and continue to try and process the rest of the file.
-        len_dtype = np.dtype([('length2', '<i4')])  # 4 byte int (long)
-        length2_data = np.fromfile(input_file, dtype=len_dtype, count=1)
-        if not (sample_data['length1'][0] == length2_data['length2'][0]):
-            print('Mismatching beginning and end length values in sample datagram: \n\
-            length1: %d, length2: %d.\n\
-            Possible file corruption or format incompatibility.'
-                  % (sample_data['length1'][0], length2_data['length2'][0]))
-
-        return channel, ntp_time, sample_data, power_data, angle_data
-
-    @staticmethod
-    def append_metadata(metadata, channel, sample_data):
-        """Store metadata when reading the first ping of all channels.
-
-        Parameters
-        ----------
-        metadata
-            first_ping_metadata[channel] to be saved to
-        channel
-            channel from which metadata is being read
-        sample_data
-            unpacked sample data from process_sample()
-        """
-        # Fixed across ping
-        metadata['channel'].append(channel)
-        metadata['transducer_depth'].append(sample_data['transducer_depth'][0])          # [meters]
-        metadata['frequency'].append(sample_data['frequency'][0])                        # [Hz]
-        metadata['sound_velocity'].append(sample_data['sound_velocity'][0])              # [m/s]
-        metadata['absorption_coeff'].append(sample_data['absorption_coefficient'][0])    # [dB/m]
-        metadata['temperature'].append(sample_data['temperature'][0])                    # [degC]
-        metadata['mode'].append(sample_data['mode'][0])             # >1: split-beam, 0: single-beam
-
-        return metadata  # this may be removed?
->>>>>>> 389bf99f
 
     def _append_channel_ping_data(self, ch_num, datagram):
         """ Append ping-by-ping channel metadata extracted from the newly read datagram of type 'RAW'.
